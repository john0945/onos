<?xml version="1.0" encoding="UTF-8" standalone="yes"?>
<features xmlns="http://karaf.apache.org/xmlns/features/v1.2.0"
          name="onos-1.0.0">
    <repository>mvn:org.onlab.onos/onos-features/1.0.0-SNAPSHOT/xml/features
    </repository>

    <feature name="onos-thirdparty-base" version="1.0.0"
             description="ONOS 3rd party dependencies">
        <bundle>mvn:commons-lang/commons-lang/2.6</bundle>
        <bundle>mvn:org.apache.commons/commons-lang3/3.3.2</bundle>
        <bundle>mvn:com.google.guava/guava/18.0</bundle>
        <bundle>mvn:io.netty/netty/3.9.2.Final</bundle>
        <bundle>mvn:io.netty/netty-common/4.0.23.Final</bundle>
        <bundle>mvn:io.netty/netty-buffer/4.0.23.Final</bundle>
        <bundle>mvn:io.netty/netty-transport/4.0.23.Final</bundle>
        <bundle>mvn:io.netty/netty-handler/4.0.23.Final</bundle>
        <bundle>mvn:io.netty/netty-codec/4.0.23.Final</bundle>
        <bundle>mvn:commons-pool/commons-pool/1.6</bundle>

        <bundle>mvn:com.hazelcast/hazelcast/3.3</bundle>
        <bundle>mvn:io.dropwizard.metrics/metrics-core/3.1.0</bundle>
        <bundle>mvn:com.eclipsesource.minimal-json/minimal-json/0.9.1</bundle>

        <bundle>mvn:com.esotericsoftware/kryo/3.0.0</bundle>
        <bundle>mvn:com.esotericsoftware/reflectasm/1.10.0</bundle>
        <bundle>mvn:org.ow2.asm/asm/4.2</bundle>
        <bundle>mvn:com.esotericsoftware/minlog/1.3.0</bundle>
        <bundle>mvn:org.objenesis/objenesis/2.1</bundle>

        <bundle>mvn:org.onlab.onos/onlab-nio/1.0.0-SNAPSHOT</bundle>

        <bundle>mvn:org.codehaus.jackson/jackson-core-asl/1.9.13</bundle>
        <bundle>mvn:org.codehaus.jackson/jackson-mapper-asl/1.9.13</bundle>
        <bundle>mvn:org.onlab.onos/onlab-thirdparty/1.0.0-SNAPSHOT</bundle>
    </feature>

    <feature name="onos-thirdparty-web" version="1.0.0"
             description="ONOS 3rd party dependencies">
        <feature>war</feature>
        <bundle>mvn:com.fasterxml.jackson.core/jackson-core/2.4.2</bundle>
        <bundle>mvn:com.fasterxml.jackson.core/jackson-annotations/2.4.2
        </bundle>
        <bundle>mvn:com.fasterxml.jackson.core/jackson-databind/2.4.2</bundle>
        <bundle>mvn:com.sun.jersey/jersey-core/1.18.1</bundle>
        <bundle>mvn:com.sun.jersey/jersey-server/1.18.1</bundle>
        <bundle>mvn:com.sun.jersey/jersey-servlet/1.18.1</bundle>

    </feature>

    <feature name="onos-api" version="1.0.0"
             description="ONOS services and model API">
        <feature>scr</feature>
        <feature>onos-thirdparty-base</feature>
        <bundle>mvn:org.onlab.onos/onlab-misc/1.0.0-SNAPSHOT</bundle>
        <bundle>mvn:org.onlab.onos/onlab-osgi/1.0.0-SNAPSHOT</bundle>
        <bundle>mvn:org.onlab.onos/onlab-rest/1.0.0-SNAPSHOT</bundle>

        <bundle>mvn:org.onlab.onos/onos-api/1.0.0-SNAPSHOT</bundle>
    </feature>

    <feature name="onos-core" version="1.0.0"
             description="ONOS core components">
        <feature>onos-api</feature>
        <bundle>mvn:org.onlab.onos/onos-core-net/1.0.0-SNAPSHOT</bundle>
        <bundle>mvn:org.onlab.onos/onos-core-dist/1.0.0-SNAPSHOT</bundle>
        <bundle>mvn:org.onlab.onos/onos-core-serializers/1.0.0-SNAPSHOT</bundle>
        <bundle>mvn:org.onlab.onos/onlab-netty/1.0.0-SNAPSHOT</bundle>

        <bundle>mvn:org.onlab.onos/onos-core-hz-common/1.0.0-SNAPSHOT</bundle>
        <bundle>mvn:org.onlab.onos/onos-core-hz-cluster/1.0.0-SNAPSHOT</bundle>
    </feature>

    <feature name="onos-core-trivial" version="1.0.0"
             description="ONOS core components">
        <feature>onos-api</feature>
        <bundle>mvn:org.onlab.onos/onos-core-net/1.0.0-SNAPSHOT</bundle>
        <bundle>mvn:org.onlab.onos/onos-core-trivial/1.0.0-SNAPSHOT</bundle>
    </feature>

    <feature name="onos-rest" version="1.0.0"
             description="ONOS REST API components">
        <feature>onos-api</feature>
        <feature>onos-thirdparty-web</feature>
        <bundle>mvn:org.onlab.onos/onos-rest/1.0.0-SNAPSHOT</bundle>
    </feature>

    <feature name="onos-gui" version="1.0.0"
             description="ONOS GUI console components">
        <feature>onos-api</feature>
        <feature>onos-thirdparty-web</feature>
        <bundle>mvn:org.onlab.onos/onos-gui/1.0.0-SNAPSHOT</bundle>
    </feature>

    <feature name="onos-cli" version="1.0.0"
             description="ONOS admin command console components">
        <feature>onos-api</feature>
        <bundle>mvn:org.onlab.onos/onos-cli/1.0.0-SNAPSHOT</bundle>
    </feature>

    <feature name="onos-openflow" version="1.0.0"
             description="ONOS OpenFlow API, Controller &amp; Providers">
        <feature>onos-api</feature>
        <bundle>mvn:io.netty/netty/3.9.2.Final</bundle>
        <bundle>mvn:org.onlab.onos/onos-of-api/1.0.0-SNAPSHOT</bundle>
        <bundle>mvn:org.onlab.onos/onos-of-ctl/1.0.0-SNAPSHOT</bundle>

<<<<<<< HEAD
        <bundle>mvn:org.onlab.onos/onos-lldp-provider/1.0.0-SNAPSHOT</bundle>
        <bundle>mvn:org.onlab.onos/onos-of-provider-device/1.0.0-SNAPSHOT</bundle>
=======
        <bundle>mvn:org.onlab.onos/onos-of-provider-device/1.0.0-SNAPSHOT
        </bundle>
        <bundle>mvn:org.onlab.onos/onos-of-provider-link/1.0.0-SNAPSHOT</bundle>
>>>>>>> 711145a2
        <bundle>mvn:org.onlab.onos/onos-of-provider-host/1.0.0-SNAPSHOT</bundle>
        <bundle>mvn:org.onlab.onos/onos-of-provider-packet/1.0.0-SNAPSHOT
        </bundle>
        <bundle>mvn:org.onlab.onos/onos-of-provider-flow/1.0.0-SNAPSHOT</bundle>

    </feature>

    <feature name="onos-app-tvue" version="1.0.0"
             description="ONOS sample topology viewer application">
        <feature>onos-api</feature>
        <feature>onos-thirdparty-web</feature>
        <bundle>mvn:org.onlab.onos/onos-app-tvue/1.0.0-SNAPSHOT</bundle>
    </feature>

    <feature name="onos-app-fwd" version="1.0.0"
             description="ONOS sample forwarding application">
        <feature>onos-api</feature>
        <bundle>mvn:org.onlab.onos/onos-app-fwd/1.0.0-SNAPSHOT</bundle>
    </feature>

    <feature name="onos-app-ifwd" version="1.0.0"
             description="ONOS sample forwarding application using intents">
        <feature>onos-api</feature>
        <bundle>mvn:org.onlab.onos/onos-app-ifwd/1.0.0-SNAPSHOT</bundle>
    </feature>

    <feature name="onos-app-mobility" version="1.0.0"
             description="ONOS sample mobility application">
        <feature>onos-api</feature>
        <bundle>mvn:org.onlab.onos/onos-app-mobility/1.0.0-SNAPSHOT</bundle>
    </feature>

    <feature name="onos-app-proxyarp" version="1.0.0"
             description="ONOS sample proxyarp application">
        <feature>onos-api</feature>
        <bundle>mvn:org.onlab.onos/onos-app-proxyarp/1.0.0-SNAPSHOT</bundle>
    </feature>

    <feature name="onos-app-foo" version="1.0.0"
             description="ONOS sample playground application">
        <feature>onos-api</feature>
        <bundle>mvn:org.onlab.onos/onos-app-foo/1.0.0-SNAPSHOT</bundle>
        <bundle>mvn:org.onlab.onos/onlab-netty/1.0.0-SNAPSHOT</bundle>
    </feature>

    <feature name="onos-app-config" version="1.0.0"
             description="ONOS network config reader">
        <feature>onos-api</feature>
        <bundle>mvn:org.onlab.onos/onos-app-config/1.0.0-SNAPSHOT</bundle>
    </feature>

    <feature name="onos-app-sdnip" version="1.0.0"
             description="SDN-IP peering application">
        <feature>onos-api</feature>
        <bundle>mvn:org.onlab.onos/onos-app-sdnip/1.0.0-SNAPSHOT</bundle>
    </feature>

    <feature name="onos-app-calendar" version="1.0.0"
             description="REST interface for scheduling intents from an external calendar">
        <feature>onos-api</feature>
        <feature>onos-thirdparty-web</feature>
        <bundle>mvn:org.onlab.onos/onos-app-calendar/1.0.0-SNAPSHOT</bundle>
    </feature>

</features><|MERGE_RESOLUTION|>--- conflicted
+++ resolved
@@ -104,17 +104,10 @@
         <bundle>mvn:org.onlab.onos/onos-of-api/1.0.0-SNAPSHOT</bundle>
         <bundle>mvn:org.onlab.onos/onos-of-ctl/1.0.0-SNAPSHOT</bundle>
 
-<<<<<<< HEAD
         <bundle>mvn:org.onlab.onos/onos-lldp-provider/1.0.0-SNAPSHOT</bundle>
         <bundle>mvn:org.onlab.onos/onos-of-provider-device/1.0.0-SNAPSHOT</bundle>
-=======
-        <bundle>mvn:org.onlab.onos/onos-of-provider-device/1.0.0-SNAPSHOT
-        </bundle>
-        <bundle>mvn:org.onlab.onos/onos-of-provider-link/1.0.0-SNAPSHOT</bundle>
->>>>>>> 711145a2
         <bundle>mvn:org.onlab.onos/onos-of-provider-host/1.0.0-SNAPSHOT</bundle>
-        <bundle>mvn:org.onlab.onos/onos-of-provider-packet/1.0.0-SNAPSHOT
-        </bundle>
+        <bundle>mvn:org.onlab.onos/onos-of-provider-packet/1.0.0-SNAPSHOT</bundle>
         <bundle>mvn:org.onlab.onos/onos-of-provider-flow/1.0.0-SNAPSHOT</bundle>
 
     </feature>
